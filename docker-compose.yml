--- conflicted
+++ resolved
@@ -46,16 +46,9 @@
       - app-network
     depends_on:
       - model-api
-<<<<<<< HEAD
-
-    # CRITICAL: Startup command to securely create the password file from the ENV var
+    
+    entrypoint: /bin/sh
     command:
-      - /bin/sh
-=======
-        
-    entrypoint: /bin/sh
-    command: 
->>>>>>> 8b63f274
       - -c
       - |
         echo "$$GRAFANA_PROMETHEUS_PASSWORD" > /etc/prometheus/secrets/grafana-password &&
